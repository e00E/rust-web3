//! Types for the Parity Ad-Hoc Trace API
<<<<<<< HEAD
use types::{H160, H256, U256, Bytes, Action, Res};
=======
>>>>>>> 2144d137
use std::collections::BTreeMap;

use crate::types::{Action, ActionType, Bytes, Res, H160, H256, U256};
use serde::{Deserialize, Serialize};

#[derive(Debug, Clone, Serialize)]
/// Description of the type of trace to make
pub enum TraceType {
    /// Transaction Trace
    #[serde(rename = "trace")]
    Trace,
    /// Virtual Machine Execution Trace
    #[serde(rename = "vmTrace")]
    VmTrace,
    /// State Difference
    #[serde(rename = "stateDiff")]
    StateDiff,
}

#[derive(Debug, PartialEq, Clone, Deserialize, Serialize)]
/// Ad-Hoc trace API type
pub struct BlockTrace {
    /// Output Bytes
    pub output: Bytes,
    /// Transaction Trace
    pub trace: Option<Vec<TransactionTrace>>,
    /// Virtual Machine Execution Trace
    #[serde(rename = "vmTrace")]
    pub vm_trace: Option<VMTrace>,
    /// State Difference
    #[serde(rename = "stateDiff")]
    pub state_diff: Option<StateDiff>,
    /// Transaction Hash
    #[serde(rename = "transactionHash")]
    pub transaction_hash: Option<H256>,
}

//---------------- State Diff ----------------
/// Aux type for Diff::Changed.
#[derive(Debug, PartialEq, Clone, Deserialize, Serialize)]
pub struct ChangedType<T> {
    /// Previous value.
    pub from: T,
    /// Current value.
    pub to: T,
}

/// Serde-friendly `Diff` shadow.
#[derive(Debug, PartialEq, Clone, Deserialize, Serialize)]
pub enum Diff<T> {
    /// No change.
    #[serde(rename = "=")]
    Same,
    /// A new value has been set.
    #[serde(rename = "+")]
    Born(T),
    /// A value has been removed.
    #[serde(rename = "-")]
    Died(T),
    /// Value changed.
    #[serde(rename = "*")]
    Changed(ChangedType<T>),
}

/// Serde-friendly `AccountDiff` shadow.
#[derive(Debug, PartialEq, Clone, Deserialize, Serialize)]
pub struct AccountDiff {
    /// Account balance.
    pub balance: Diff<U256>,
    /// Account nonce.
    pub nonce: Diff<U256>,
    /// Account code.
    pub code: Diff<Bytes>,
    /// Account storage.
    pub storage: BTreeMap<H256, Diff<H256>>,
}

/// Serde-friendly `StateDiff` shadow.
#[derive(Debug, PartialEq, Clone, Deserialize, Serialize)]
pub struct StateDiff(pub BTreeMap<H160, AccountDiff>);

// ------------------ Trace -------------
/// Trace
#[derive(Debug, PartialEq, Clone, Deserialize, Serialize)]
pub struct TransactionTrace {
    /// Trace address
    #[serde(rename = "traceAddress")]
    pub trace_address: Vec<usize>,
    /// Subtraces
    pub subtraces: usize,
    /// Action
    pub action: Action,
    /// Action Type
    #[serde(rename = "type")]
    pub action_type: ActionType,
    /// Result
    pub result: Option<Res>,
    /// Error
    pub error: Option<String>,
}

// ---------------- VmTrace ------------------------------
#[derive(Debug, Clone, PartialEq, Default, Deserialize, Serialize)]
/// A record of a full VM trace for a CALL/CREATE.
pub struct VMTrace {
    /// The code to be executed.
    pub code: Bytes,
    /// The operations executed.
    pub ops: Vec<VMOperation>,
}

#[derive(Debug, Clone, PartialEq, Default, Deserialize, Serialize)]
/// A record of the execution of a single VM operation.
pub struct VMOperation {
    /// The program counter.
    pub pc: usize,
    /// The gas cost for this instruction.
    pub cost: u64,
    /// Information concerning the execution of the operation.
    pub ex: Option<VMExecutedOperation>,
    /// Subordinate trace of the CALL/CREATE if applicable.
    // #[serde(bound="VMTrace: Deserialize")]
    pub sub: Option<VMTrace>,
}

#[derive(Debug, Clone, PartialEq, Default, Deserialize, Serialize)]
/// A record of an executed VM operation.
pub struct VMExecutedOperation {
    /// The total gas used.
    #[serde(rename = "used")]
    pub used: u64,
    /// The stack item placed, if any.
    pub push: Vec<U256>,
    /// If altered, the memory delta.
    #[serde(rename = "mem")]
    pub mem: Option<MemoryDiff>,
    /// The altered storage value, if any.
    #[serde(rename = "store")]
    pub store: Option<StorageDiff>,
}

#[derive(Debug, Clone, PartialEq, Default, Deserialize, Serialize)]
/// A diff of some chunk of memory.
pub struct MemoryDiff {
    /// Offset into memory the change begins.
    pub off: usize,
    /// The changed data.
    pub data: Bytes,
}

#[derive(Debug, Clone, PartialEq, Default, Deserialize, Serialize)]
/// A diff of some storage value.
pub struct StorageDiff {
    /// Which key in storage is changed.
    pub key: U256,
    /// What the value has been changed to.
    pub val: U256,
}

#[cfg(test)]
mod tests {
    use super::*;
    use serde_json;

    // tx: https://etherscan.io/tx/0x4a91b11dbd2b11c308cfe7775eac2036f20c501691e3f8005d83b2dcce62d6b5
    // using the 'trace_replayTransaction' API function
    // with 'trace', 'vmTrace', 'stateDiff'
    const EXAMPLE_TRACE: &'static str = include!("./example-trace-str.rs");

    // block: https://etherscan.io/block/46147
    // using the 'trace_replayBlockTransactions' API function
    // with 'trace', 'vmTrace', 'stateDiff'
    const EXAMPLE_TRACES: &'static str = include!("./example-traces-str.rs");

    #[test]
    fn test_serialize_trace_type() {
        let trace_type_str = r#"["trace","vmTrace","stateDiff"]"#;
        let trace_type = vec![TraceType::Trace, TraceType::VmTrace, TraceType::StateDiff];

        let se_trace_str: String = serde_json::to_string(&trace_type).unwrap();
        assert_eq!(trace_type_str, se_trace_str);
    }

    #[test]
    fn test_deserialize_blocktrace() {
        let _trace: BlockTrace = serde_json::from_str(EXAMPLE_TRACE).unwrap();
    }

    #[test]
    fn test_deserialize_blocktraces() {
        let _traces: Vec<BlockTrace> = serde_json::from_str(EXAMPLE_TRACES).unwrap();
    }
}<|MERGE_RESOLUTION|>--- conflicted
+++ resolved
@@ -1,12 +1,8 @@
 //! Types for the Parity Ad-Hoc Trace API
-<<<<<<< HEAD
-use types::{H160, H256, U256, Bytes, Action, Res};
-=======
->>>>>>> 2144d137
-use std::collections::BTreeMap;
 
 use crate::types::{Action, ActionType, Bytes, Res, H160, H256, U256};
 use serde::{Deserialize, Serialize};
+use std::collections::BTreeMap;
 
 #[derive(Debug, Clone, Serialize)]
 /// Description of the type of trace to make
